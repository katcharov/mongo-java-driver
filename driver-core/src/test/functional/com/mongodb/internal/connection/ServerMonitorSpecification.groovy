/*
 * Copyright 2008-present MongoDB, Inc.
 *
 * Licensed under the Apache License, Version 2.0 (the "License");
 * you may not use this file except in compliance with the License.
 * You may obtain a copy of the License at
 *
 *   http://www.apache.org/licenses/LICENSE-2.0
 *
 * Unless required by applicable law or agreed to in writing, software
 * distributed under the License is distributed on an "AS IS" BASIS,
 * WITHOUT WARRANTIES OR CONDITIONS OF ANY KIND, either express or implied.
 * See the License for the specific language governing permissions and
 * limitations under the License.
 */

package com.mongodb.internal.connection

import com.mongodb.LoggerSettings
import com.mongodb.MongoSocketException
import com.mongodb.OperationFunctionalSpecification
import com.mongodb.ServerAddress
import com.mongodb.Tag
import com.mongodb.TagSet
import com.mongodb.connection.ClusterId
import com.mongodb.connection.ServerDescription
import com.mongodb.connection.ServerId
import com.mongodb.connection.ServerSettings
import com.mongodb.connection.ServerType
import com.mongodb.connection.SocketSettings
import com.mongodb.internal.inject.SameObjectProvider
import org.bson.types.ObjectId

import java.util.concurrent.CountDownLatch
import java.util.concurrent.TimeUnit

import static com.mongodb.ClusterFixture.OPERATION_CONTEXT_FACTORY
import static com.mongodb.ClusterFixture.getClusterConnectionMode
import static com.mongodb.ClusterFixture.getCredentialWithCache
import static com.mongodb.ClusterFixture.getPrimary
import static com.mongodb.ClusterFixture.getServerApi
import static com.mongodb.ClusterFixture.getSslSettings
import static com.mongodb.connection.ClusterConnectionMode.SINGLE
import static com.mongodb.connection.ServerConnectionState.CONNECTED
import static com.mongodb.connection.ServerConnectionState.CONNECTING
import static com.mongodb.connection.ServerDescription.builder
import static com.mongodb.internal.connection.DefaultServerMonitor.shouldLogStageChange
import static java.util.Arrays.asList

class ServerMonitorSpecification extends OperationFunctionalSpecification {
    ServerDescription newDescription
    ServerMonitor serverMonitor
    CountDownLatch latch = new CountDownLatch(1)

    def cleanup() {
        serverMonitor?.close()
    }

    def 'should have positive round trip time'() {
        given:
        initializeServerMonitor(getPrimary())

        when:
        latch.await()

        then:
        newDescription.roundTripTimeNanos > 0
    }

    def 'should report current exception'() {
        given:
        initializeServerMonitor(new ServerAddress('some_unknown_server_name:34567'))

        when:
        latch.await()

        then:
        newDescription.exception instanceof MongoSocketException
    }

    def 'should log state change if significant properties have changed'() {
        given:
        ServerDescription.Builder builder = createBuilder()
        ServerDescription description = builder.build()
        ServerDescription otherDescription

        expect:
        !shouldLogStageChange(description, builder.build())

        when:
        otherDescription = createBuilder().address(new ServerAddress('localhost:27018')).build()

        then:
        shouldLogStageChange(description, otherDescription)

        when:
        otherDescription = createBuilder().type(ServerType.STANDALONE).build()

        then:
        shouldLogStageChange(description, otherDescription)

        when:
        otherDescription = createBuilder().tagSet(null).build()

        then:
        shouldLogStageChange(description, otherDescription)

        when:
        otherDescription = createBuilder().setName('test2').build()

        then:
        shouldLogStageChange(description, otherDescription)

        when:
        otherDescription = createBuilder().primary('localhost:27018').build()

        then:
        shouldLogStageChange(description, otherDescription)

        when:
        otherDescription = createBuilder().canonicalAddress('localhost:27018').build()

        then:
        shouldLogStageChange(description, otherDescription)

        when:
        otherDescription = createBuilder().hosts(new HashSet<String>(asList('localhost:27018'))).build()

        then:
        shouldLogStageChange(description, otherDescription)

        when:
        otherDescription = createBuilder().arbiters(new HashSet<String>(asList('localhost:27018'))).build()

        then:
        shouldLogStageChange(description, otherDescription)

        when:
        otherDescription = createBuilder().passives(new HashSet<String>(asList('localhost:27018'))).build()

        then:
        shouldLogStageChange(description, otherDescription)

        when:
        otherDescription = createBuilder().ok(false).build()

        then:
        shouldLogStageChange(description, otherDescription)

        when:
        otherDescription = createBuilder().state(CONNECTING).build()

        then:
        shouldLogStageChange(description, otherDescription)

        then:
        shouldLogStageChange(description, otherDescription)

        when:
        otherDescription = createBuilder().electionId(new ObjectId()).build()

        then:
        shouldLogStageChange(description, otherDescription)

        when:
        otherDescription = createBuilder().setVersion(3).build()

        then:
        shouldLogStageChange(description, otherDescription)

        // test exception state changes
        shouldLogStageChange(createBuilder().exception(new IOException()).build(),
                createBuilder().exception(new RuntimeException()).build())
        shouldLogStageChange(createBuilder().exception(new IOException('message one')).build(),
                createBuilder().exception(new IOException('message two')).build())
    }

    private static ServerDescription.Builder createBuilder() {
        builder().ok(true)
                .state(CONNECTED)
                .address(new ServerAddress())
                .type(ServerType.SHARD_ROUTER)
                .tagSet(new TagSet(asList(new Tag('dc', 'ny'))))
                .setName('test')
                .primary('localhost:27017')
                .canonicalAddress('localhost:27017')
                .hosts(new HashSet<String>(asList('localhost:27017', 'localhost:27018')))
                .passives(new HashSet<String>(asList('localhost:27019')))
                .arbiters(new HashSet<String>(asList('localhost:27020')))
                .electionId(new ObjectId('abcdabcdabcdabcdabcdabcd'))
                .setVersion(2)
    }

    def initializeServerMonitor(ServerAddress address) {
        SdamServerDescriptionManager sdam = new SdamServerDescriptionManager() {
            @Override
            void update(final ServerDescription candidateDescription) {
                assert candidateDescription != null
                newDescription = candidateDescription
                latch.countDown()
            }

            @Override
            void handleExceptionBeforeHandshake(final SdamServerDescriptionManager.SdamIssue sdamIssue) {
                throw new UnsupportedOperationException()
            }

            @Override
            void handleExceptionAfterHandshake(final SdamServerDescriptionManager.SdamIssue sdamIssue) {
                throw new UnsupportedOperationException()
            }

            @Override
            SdamServerDescriptionManager.SdamIssue.Context context() {
                throw new UnsupportedOperationException()
            }

            @Override
            SdamServerDescriptionManager.SdamIssue.Context context(final InternalConnection connection) {
                throw new UnsupportedOperationException()
            }
        }
        serverMonitor = new DefaultServerMonitor(new ServerId(new ClusterId(), address), ServerSettings.builder().build(),
                        new InternalStreamConnectionFactory(SINGLE, new SocketStreamFactory(new DefaultInetAddressResolver(),
                        SocketSettings.builder().connectTimeout(500, TimeUnit.MILLISECONDS).build(), getSslSettings()),
                        getCredentialWithCache(), null, null, [], LoggerSettings.builder().build(), null,
                        getServerApi()),
<<<<<<< HEAD
                getClusterConnectionMode(), getServerApi(), SameObjectProvider.initialized(sdam), OPERATION_CONTEXT_FACTORY)
=======
                getClusterConnectionMode(), getServerApi(), false, SameObjectProvider.initialized(sdam))
>>>>>>> dc6c38b1
        serverMonitor.start()
        serverMonitor
    }
}<|MERGE_RESOLUTION|>--- conflicted
+++ resolved
@@ -225,11 +225,8 @@
                         SocketSettings.builder().connectTimeout(500, TimeUnit.MILLISECONDS).build(), getSslSettings()),
                         getCredentialWithCache(), null, null, [], LoggerSettings.builder().build(), null,
                         getServerApi()),
-<<<<<<< HEAD
-                getClusterConnectionMode(), getServerApi(), SameObjectProvider.initialized(sdam), OPERATION_CONTEXT_FACTORY)
-=======
-                getClusterConnectionMode(), getServerApi(), false, SameObjectProvider.initialized(sdam))
->>>>>>> dc6c38b1
+                getClusterConnectionMode(), getServerApi(), false, SameObjectProvider.initialized(sdam),
+                OPERATION_CONTEXT_FACTORY)
         serverMonitor.start()
         serverMonitor
     }
