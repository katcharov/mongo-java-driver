/*
 * Copyright 2008-present MongoDB, Inc.
 *
 * Licensed under the Apache License, Version 2.0 (the "License");
 * you may not use this file except in compliance with the License.
 * You may obtain a copy of the License at
 *
 *   http://www.apache.org/licenses/LICENSE-2.0
 *
 * Unless required by applicable law or agreed to in writing, software
 * distributed under the License is distributed on an "AS IS" BASIS,
 * WITHOUT WARRANTIES OR CONDITIONS OF ANY KIND, either express or implied.
 * See the License for the specific language governing permissions and
 * limitations under the License.
 */

package com.mongodb.internal.connection

import com.mongodb.LoggerSettings
import com.mongodb.MongoCommandException
import com.mongodb.connection.ClusterConnectionMode
import com.mongodb.connection.ClusterId
import com.mongodb.connection.ServerId
import com.mongodb.connection.SocketSettings
import com.mongodb.internal.connection.netty.NettyStreamFactory
import org.bson.BsonDocument
import org.bson.BsonInt32
import spock.lang.Specification

import java.util.concurrent.CountDownLatch

import static com.mongodb.ClusterFixture.LEGACY_HELLO
import static com.mongodb.ClusterFixture.OPERATION_CONTEXT
import static com.mongodb.ClusterFixture.getClusterConnectionMode
import static com.mongodb.ClusterFixture.getCredentialWithCache
import static com.mongodb.ClusterFixture.getPrimary
import static com.mongodb.ClusterFixture.getServerApi
import static com.mongodb.ClusterFixture.getSslSettings
import static com.mongodb.internal.connection.CommandHelper.executeCommandAsync

class CommandHelperSpecification extends Specification {
    InternalConnection connection

    def setup() {
        connection = new InternalStreamConnectionFactory(ClusterConnectionMode.SINGLE,
                new NettyStreamFactory(SocketSettings.builder().build(), getSslSettings()),
                getCredentialWithCache(), null, null, [], LoggerSettings.builder().build(), null, getServerApi())
                .create(new ServerId(new ClusterId(), getPrimary()))
        connection.open(OPERATION_CONTEXT)
    }

    def cleanup() {
        connection?.close()
    }

<<<<<<< HEAD
    def 'should gossip cluster time'() {
        given:
        def connection = Mock(InternalStreamConnection) {
            getDescription() >> new ConnectionDescription(new ConnectionId(new ServerId(new ClusterId(), new ServerAddress())),
                    6, ServerType.REPLICA_SET_PRIMARY, 1000, 1000, 1000, [])
        }
        def clusterClock = new ClusterClock()
        clusterClock.advance(new BsonDocument('clusterTime', new BsonTimestamp(42L)))

        when:
        executeCommand('admin', new BsonDocument(LEGACY_HELLO, new BsonInt32(1)), clusterClock, getClusterConnectionMode(),
                getServerApi(), connection)

        then:
        1 * connection.sendAndReceive(_, _, _) >> { cm, decoder, operationContext ->
            operationContext.getSessionContext() is ClusterClockAdvancingSessionContext
            new BsonDocument()
        }
    }


=======
>>>>>>> 42fdd3f2
    def 'should execute command asynchronously'() {
        when:
        BsonDocument receivedDocument = null
        Throwable receivedException = null
        def latch1 = new CountDownLatch(1)
        executeCommandAsync('admin', new BsonDocument(LEGACY_HELLO, new BsonInt32(1)), getClusterConnectionMode(),
                getServerApi(), connection)
                { document, exception -> receivedDocument = document; receivedException = exception; latch1.countDown() }
        latch1.await()

        then:
        !receivedDocument.isEmpty()
        receivedDocument.containsKey('ok')
        !receivedException

        when:
        def latch2 = new CountDownLatch(1)
        executeCommandAsync('admin', new BsonDocument('non-existent-command', new BsonInt32(1)), getClusterConnectionMode(),
                getServerApi(), connection)
                { document, exception -> receivedDocument = document; receivedException = exception; latch2.countDown() }
        latch2.await()

        then:
        !receivedDocument
        receivedException instanceof MongoCommandException
    }

}<|MERGE_RESOLUTION|>--- conflicted
+++ resolved
@@ -53,30 +53,6 @@
         connection?.close()
     }
 
-<<<<<<< HEAD
-    def 'should gossip cluster time'() {
-        given:
-        def connection = Mock(InternalStreamConnection) {
-            getDescription() >> new ConnectionDescription(new ConnectionId(new ServerId(new ClusterId(), new ServerAddress())),
-                    6, ServerType.REPLICA_SET_PRIMARY, 1000, 1000, 1000, [])
-        }
-        def clusterClock = new ClusterClock()
-        clusterClock.advance(new BsonDocument('clusterTime', new BsonTimestamp(42L)))
-
-        when:
-        executeCommand('admin', new BsonDocument(LEGACY_HELLO, new BsonInt32(1)), clusterClock, getClusterConnectionMode(),
-                getServerApi(), connection)
-
-        then:
-        1 * connection.sendAndReceive(_, _, _) >> { cm, decoder, operationContext ->
-            operationContext.getSessionContext() is ClusterClockAdvancingSessionContext
-            new BsonDocument()
-        }
-    }
-
-
-=======
->>>>>>> 42fdd3f2
     def 'should execute command asynchronously'() {
         when:
         BsonDocument receivedDocument = null
