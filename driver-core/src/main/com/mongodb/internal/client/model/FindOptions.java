/*
 * Copyright 2008-present MongoDB, Inc.
 *
 * Licensed under the Apache License, Version 2.0 (the "License");
 * you may not use this file except in compliance with the License.
 * You may obtain a copy of the License at
 *
 *   http://www.apache.org/licenses/LICENSE-2.0
 *
 * Unless required by applicable law or agreed to in writing, software
 * distributed under the License is distributed on an "AS IS" BASIS,
 * WITHOUT WARRANTIES OR CONDITIONS OF ANY KIND, either express or implied.
 * See the License for the specific language governing permissions and
 * limitations under the License.
 */

package com.mongodb.internal.client.model;

import com.mongodb.CursorType;
import com.mongodb.client.cursor.TimeoutMode;
import com.mongodb.client.model.Collation;
import com.mongodb.lang.Nullable;
import org.bson.BsonString;
import org.bson.BsonValue;
import org.bson.conversions.Bson;

import java.util.concurrent.TimeUnit;

import static com.mongodb.assertions.Assertions.isTrueArgument;
import static com.mongodb.assertions.Assertions.notNull;

/**
 * The options to apply to a find operation (also commonly referred to as a query).
 *
 * <p>This class is not part of the public API and may be removed or changed at any time</p>
 */
public final class FindOptions {
    private int batchSize;
    private int limit;
    private Bson projection;
    private long maxTimeMS;
    private long maxAwaitTimeMS;
    private int skip;
    private Bson sort;
    private CursorType cursorType = CursorType.NonTailable;
    private boolean noCursorTimeout;
    private boolean partial;
    private Collation collation;
    private BsonValue comment;
    private Bson hint;
    private String hintString;
    private Bson variables;
    private Bson max;
    private Bson min;
    private boolean returnKey;
    private boolean showRecordId;
    private Boolean allowDiskUse;
    private TimeoutMode timeoutMode;

    /**
     * Construct a new instance.
     */
    public FindOptions() {
    }

    //CHECKSTYLE:OFF
    FindOptions(
            final int batchSize, final int limit, final Bson projection, final long maxTimeMS, final long maxAwaitTimeMS, final int skip,
            final Bson sort, final CursorType cursorType, final boolean noCursorTimeout, final boolean partial,
            final Collation collation, final BsonValue comment, final Bson hint, final String hintString, final Bson variables,
            final Bson max, final Bson min, final boolean returnKey, final boolean showRecordId, final Boolean allowDiskUse,
            final TimeoutMode timeoutMode) {
        this.batchSize = batchSize;
        this.limit = limit;
        this.projection = projection;
        this.maxTimeMS = maxTimeMS;
        this.maxAwaitTimeMS = maxAwaitTimeMS;
        this.skip = skip;
        this.sort = sort;
        this.cursorType = cursorType;
        this.noCursorTimeout = noCursorTimeout;
        this.partial = partial;
        this.collation = collation;
        this.comment = comment;
        this.hint = hint;
        this.hintString = hintString;
        this.variables = variables;
        this.max = max;
        this.min = min;
        this.returnKey = returnKey;
        this.showRecordId = showRecordId;
        this.allowDiskUse = allowDiskUse;
        this.timeoutMode = timeoutMode;
    }
    //CHECKSTYLE:ON

    public FindOptions withBatchSize(final int batchSize) {
        return new FindOptions(batchSize, limit, projection, maxTimeMS, maxAwaitTimeMS, skip, sort, cursorType, noCursorTimeout,
<<<<<<< HEAD
                oplogReplay, partial, collation, comment, hint, hintString, variables, max, min, returnKey, showRecordId, allowDiskUse,
                timeoutMode);
=======
                partial, collation, comment, hint, hintString, variables, max, min, returnKey, showRecordId, allowDiskUse);
>>>>>>> 75c00dac
    }

    /**
     * Gets the limit to apply.  The default is null.
     *
     * @return the limit
     * @mongodb.driver.manual reference/method/cursor.limit/#cursor.limit Limit
     */
    public int getLimit() {
        return limit;
    }

    /**
     * Sets the limit to apply.
     *
     * @param limit the limit, which may be null
     * @return this
     * @mongodb.driver.manual reference/method/cursor.limit/#cursor.limit Limit
     */
    public FindOptions limit(final int limit) {
        this.limit = limit;
        return this;
    }

    /**
     * Gets the number of documents to skip. The default is 0.
     *
     * @return the number of documents to skip
     * @mongodb.driver.manual reference/method/cursor.skip/#cursor.skip Skip
     */
    public int getSkip() {
        return skip;
    }

    /**
     * Sets the number of documents to skip.
     *
     * @param skip the number of documents to skip
     * @return this
     * @mongodb.driver.manual reference/method/cursor.skip/#cursor.skip Skip
     */
    public FindOptions skip(final int skip) {
        this.skip = skip;
        return this;
    }

    /**
     * Gets the maximum execution time on the server for this operation.  The default is 0, which places no limit on the execution time.
     *
     * @param timeUnit the time unit to return the result in
     * @return the maximum execution time in the given time unit
     * @mongodb.driver.manual reference/method/cursor.maxTimeMS/#cursor.maxTimeMS Max Time
     */
    public long getMaxTime(final TimeUnit timeUnit) {
        notNull("timeUnit", timeUnit);
        return timeUnit.convert(maxTimeMS, TimeUnit.MILLISECONDS);
    }

    /**
     * Sets the maximum execution time on the server for this operation.
     *
     * @param maxTime  the max time
     * @param timeUnit the time unit, which may not be null
     * @return this
     * @mongodb.driver.manual reference/method/cursor.maxTimeMS/#cursor.maxTimeMS Max Time
     */
    public FindOptions maxTime(final long maxTime, final TimeUnit timeUnit) {
        notNull("timeUnit", timeUnit);
        isTrueArgument("maxTime > = 0", maxTime >= 0);
        this.maxTimeMS = TimeUnit.MILLISECONDS.convert(maxTime, timeUnit);
        return this;
    }

    /**
     * The maximum amount of time for the server to wait on new documents to satisfy a tailable cursor
     * query. This only applies to a TAILABLE_AWAIT cursor. When the cursor is not a TAILABLE_AWAIT cursor,
     * this option is ignored.
     * <p>
     * On servers &gt;= 3.2, this option will be specified on the getMore command as "maxTimeMS". The default
     * is no value: no "maxTimeMS" is sent to the server with the getMore command.
     * <p>
     * On servers &lt; 3.2, this option is ignored, and indicates that the driver should respect the server's default value
     * <p>
     * A zero value will be ignored.
     *
     * @param timeUnit the time unit to return the result in
     * @return the maximum await execution time in the given time unit
     */
    public long getMaxAwaitTime(final TimeUnit timeUnit) {
        notNull("timeUnit", timeUnit);
        return timeUnit.convert(maxAwaitTimeMS, TimeUnit.MILLISECONDS);
    }

    /**
     * Sets the maximum await execution time on the server for this operation.
     *
     * @param maxAwaitTime  the max await time.  A zero value will be ignored, and indicates that the driver should respect the server's
     *                      default value
     * @param timeUnit the time unit, which may not be null
     * @return this
      */
    public FindOptions maxAwaitTime(final long maxAwaitTime, final TimeUnit timeUnit) {
        notNull("timeUnit", timeUnit);
        isTrueArgument("maxAwaitTime > = 0", maxAwaitTime >= 0);
        this.maxAwaitTimeMS = TimeUnit.MILLISECONDS.convert(maxAwaitTime, timeUnit);
        return this;
    }

    /**
     * Gets the number of documents to return per batch.  Default to 0, which indicates that the server chooses an appropriate batch
     * size.
     *
     * @return the batch size
     * @mongodb.driver.manual reference/method/cursor.batchSize/#cursor.batchSize Batch Size
     */
    public int getBatchSize() {
        return batchSize;
    }

    /**
     * Sets the number of documents to return per batch.
     *
     * @param batchSize the batch size
     * @return this
     * @mongodb.driver.manual reference/method/cursor.batchSize/#cursor.batchSize Batch Size
     */
    public FindOptions batchSize(final int batchSize) {
        this.batchSize = batchSize;
        return this;
    }

    /**
     * Sets the timeoutMode for the cursor.
     *
     * <p>
     *     Requires the {@code timeout} to be set, either in the {@link com.mongodb.MongoClientSettings},
     *     via {@code MongoDatabase} or via {@code MongoCollection}
     * </p>
     * <p>
     *     If the {@code timeout} is set then:
     *     <ul>
     *      <li>For non-tailable cursors, the default value of timeoutMode is {@link TimeoutMode#CURSOR_LIFETIME}</li>
     *      <li>For tailable cursors, the default value of timeoutMode is {@link TimeoutMode#ITERATION} and its an error
     *      to configure it as: {@link TimeoutMode#CURSOR_LIFETIME}</li>
     *     </ul>
     * </p>
     * @param timeoutMode the timeout mode
     * @return this
     * @since 4.x
     */
    public FindOptions timeoutMode(final TimeoutMode timeoutMode) {
        this.timeoutMode = timeoutMode;
        return this;
    }

    /**
     * @see #timeoutMode(TimeoutMode)
     * @return timeout mode
     */
    @Nullable
    public TimeoutMode getTimeoutMode() {
        return timeoutMode;
    }

    /**
     * Gets a document describing the fields to return for all matching documents.
     *
     * @return the project document, which may be null
     * @mongodb.driver.manual reference/method/db.collection.find/ Projection
     */
    @Nullable
    public Bson getProjection() {
        return projection;
    }

    /**
     * Sets a document describing the fields to return for all matching documents.
     *
     * @param projection the project document, which may be null.
     * @return this
     * @mongodb.driver.manual reference/method/db.collection.find/ Projection
     */
    public FindOptions projection(@Nullable final Bson projection) {
        this.projection = projection;
        return this;
    }

    /**
     * Gets the sort criteria to apply to the query. The default is null, which means that the documents will be returned in an undefined
     * order.
     *
     * @return a document describing the sort criteria
     * @mongodb.driver.manual reference/method/cursor.sort/ Sort
     */
    @Nullable
    public Bson getSort() {
        return sort;
    }

    /**
     * Sets the sort criteria to apply to the query.
     *
     * @param sort the sort criteria, which may be null.
     * @return this
     * @mongodb.driver.manual reference/method/cursor.sort/ Sort
     */
    public FindOptions sort(@Nullable final Bson sort) {
        this.sort = sort;
        return this;
    }

    /**
     * The server normally times out idle cursors after an inactivity period (10 minutes)
     * to prevent excess memory use.  If true, that timeout is disabled.
     *
     * @return true if cursor timeout is disabled
     */
    public boolean isNoCursorTimeout() {
        return noCursorTimeout;
    }

    /**
     * The server normally times out idle cursors after an inactivity period (10 minutes)
     * to prevent excess memory use. Set this option to prevent that.
     *
     * @param noCursorTimeout true if cursor timeout is disabled
     * @return this
     */
    public FindOptions noCursorTimeout(final boolean noCursorTimeout) {
        this.noCursorTimeout = noCursorTimeout;
        return this;
    }

    /**
     * Get partial results from a sharded cluster if one or more shards are unreachable (instead of throwing an error).
     *
     * @return if partial results for sharded clusters is enabled
     */
    public boolean isPartial() {
        return partial;
    }

    /**
     * Get partial results from a sharded cluster if one or more shards are unreachable (instead of throwing an error).
     *
     * @param partial if partial results for sharded clusters is enabled
     * @return this
     */
    public FindOptions partial(final boolean partial) {
        this.partial = partial;
        return this;
    }

    /**
     * Get the cursor type.
     *
     * @return the cursor type
     */
    public CursorType getCursorType() {
        return cursorType;
    }

    /**
     * Sets the cursor type.
     *
     * @param cursorType the cursor type
     * @return this
     */
    public FindOptions cursorType(final CursorType cursorType) {
        this.cursorType = notNull("cursorType", cursorType);
        return this;
    }

    /**
     * Returns the collation options
     *
     * @return the collation options
     */
    @Nullable
    public Collation getCollation() {
        return collation;
    }

    /**
     * Sets the collation options
     *
     * <p>A null value represents the server default.</p>
     * @param collation the collation options to use
     * @return this
     */
    public FindOptions collation(@Nullable final Collation collation) {
        this.collation = collation;
        return this;
    }

    /**
     * Returns the comment to send with the query. The default is not to include a comment with the query.
     *
     * @return the comment
     */
    @Nullable
    public BsonValue getComment() {
        return comment;
    }

    /**
     * Sets the comment to the query. A null value means no comment is set.
     *
     * @param comment the comment
     * @return this
     */
    public FindOptions comment(@Nullable final BsonValue comment) {
        this.comment = comment;
        return this;
    }

    /**
     * Sets the comment to the query. A null value means no comment is set.
     *
     * @param comment the comment
     * @return this
     */
    public FindOptions comment(@Nullable final String comment) {
        this.comment = comment != null ? new BsonString(comment) : null;
        return this;
    }

    /**
     * Returns the hint for which index to use. The default is not to set a hint.
     *
     * @return the hint
     */
    @Nullable
    public Bson getHint() {
        return hint;
    }

    /**
     * Sets the hint for which index to use. A null value means no hint is set.
     *
     * @param hint the hint
     * @return this
     */
    public FindOptions hint(@Nullable final Bson hint) {
        this.hint = hint;
        return this;
    }

    /**
     * Gets the hint string to apply.
     *
     * @return the hint string, which should be the name of an existing index
     */
    @Nullable
    public String getHintString() {
        return hintString;
    }

    /**
     * Sets the hint to apply.
     *
     * @param hint the name of the index which should be used for the operation
     * @return this
     */
    public FindOptions hintString(@Nullable final String hint) {
        this.hintString = hint;
        return this;
    }

    /**
     * Add top-level variables to the operation
     *
     * @return the top level variables if set or null.
     */
    @Nullable
    public Bson getLet() {
        return variables;
    }

    /**
     * Add top-level variables to the operation
     *
     * <p>Allows for improved command readability by separating the variables from the query text.</p>
     *
     * @param variables for find operation or null
     * @return this
     */
    public FindOptions let(@Nullable final Bson variables) {
        this.variables = variables;
        return this;
    }

    /**
     * Returns the exclusive upper bound for a specific index. By default there is no max bound.
     *
     * @return the max
     */
    @Nullable
    public Bson getMax() {
        return max;
    }

    /**
     * Sets the exclusive upper bound for a specific index. A null value means no max is set.
     *
     * @param max the max
     * @return this
      */
    public FindOptions max(@Nullable final Bson max) {
        this.max = max;
        return this;
    }

    /**
     * Returns the minimum inclusive lower bound for a specific index. By default there is no min bound.
     *
     * @return the min
     */
    @Nullable
    public Bson getMin() {
        return min;
    }

    /**
     * Sets the minimum inclusive lower bound for a specific index. A null value means no max is set.
     *
     * @param min the min
     * @return this
     */
    public FindOptions min(@Nullable final Bson min) {
        this.min = min;
        return this;
    }

    /**
     * Returns the returnKey. If true the find operation will return only the index keys in the resulting documents.
     * <p>
     * Default value is false. If returnKey is true and the find command does not use an index, the returned documents will be empty.
     *
     * @return the returnKey
     */
    public boolean isReturnKey() {
        return returnKey;
    }

    /**
     * Sets the returnKey. If true the find operation will return only the index keys in the resulting documents.
     *
     * @param returnKey the returnKey
     * @return this
     */
    public FindOptions returnKey(final boolean returnKey) {
        this.returnKey = returnKey;
        return this;
    }

    /**
     * Returns the showRecordId.
     * <p>
     * Determines whether to return the record identifier for each document. If true, adds a field $recordId to the returned documents.
     * The default is false.
     *
     * @return the showRecordId
     */
    public boolean isShowRecordId() {
        return showRecordId;
    }

    /**
     * Sets the showRecordId. Set to true to add a field {@code $recordId} to the returned documents.
     *
     * @param showRecordId the showRecordId
     * @return this
=     */
    public FindOptions showRecordId(final boolean showRecordId) {
        this.showRecordId = showRecordId;
        return this;
    }

    /**
     * Returns the allowDiskUse value
     *
     * @return the allowDiskUse value
     */
    public Boolean isAllowDiskUse() {
        return allowDiskUse;
    }

    /**
     * Enables writing to temporary files on the server. When set to true, the server
     * can write temporary data to disk while executing the find operation.
     *
     * <p>This option is sent only if the caller explicitly sets it to true.</p>
     *
     * @param allowDiskUse the allowDiskUse
     * @return this
     */
    public FindOptions allowDiskUse(@Nullable final Boolean allowDiskUse) {
        this.allowDiskUse = allowDiskUse;
        return this;
    }
}<|MERGE_RESOLUTION|>--- conflicted
+++ resolved
@@ -96,12 +96,7 @@
 
     public FindOptions withBatchSize(final int batchSize) {
         return new FindOptions(batchSize, limit, projection, maxTimeMS, maxAwaitTimeMS, skip, sort, cursorType, noCursorTimeout,
-<<<<<<< HEAD
-                oplogReplay, partial, collation, comment, hint, hintString, variables, max, min, returnKey, showRecordId, allowDiskUse,
-                timeoutMode);
-=======
-                partial, collation, comment, hint, hintString, variables, max, min, returnKey, showRecordId, allowDiskUse);
->>>>>>> 75c00dac
+                partial, collation, comment, hint, hintString, variables, max, min, returnKey, showRecordId, allowDiskUse, timeoutMode);
     }
 
     /**
