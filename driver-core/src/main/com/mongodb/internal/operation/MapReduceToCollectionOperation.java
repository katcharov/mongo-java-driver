/*
 * Copyright 2008-present MongoDB, Inc.
 *
 * Licensed under the Apache License, Version 2.0 (the "License");
 * you may not use this file except in compliance with the License.
 * You may obtain a copy of the License at
 *
 *   http://www.apache.org/licenses/LICENSE-2.0
 *
 * Unless required by applicable law or agreed to in writing, software
 * distributed under the License is distributed on an "AS IS" BASIS,
 * WITHOUT WARRANTIES OR CONDITIONS OF ANY KIND, either express or implied.
 * See the License for the specific language governing permissions and
 * limitations under the License.
 */

package com.mongodb.internal.operation;

import com.mongodb.ExplainVerbosity;
import com.mongodb.MongoNamespace;
import com.mongodb.WriteConcern;
import com.mongodb.client.model.Collation;
import com.mongodb.internal.TimeoutSettings;
import com.mongodb.internal.async.SingleResultCallback;
import com.mongodb.internal.binding.AsyncWriteBinding;
import com.mongodb.internal.binding.WriteBinding;
import com.mongodb.lang.Nullable;
import org.bson.BsonBoolean;
import org.bson.BsonDocument;
import org.bson.BsonJavaScript;
import org.bson.BsonString;
import org.bson.codecs.BsonDocumentCodec;

import java.util.List;

import static com.mongodb.assertions.Assertions.isTrue;
import static com.mongodb.assertions.Assertions.notNull;
import static com.mongodb.internal.operation.AsyncOperationHelper.CommandWriteTransformerAsync;
import static com.mongodb.internal.operation.AsyncOperationHelper.executeCommandAsync;
import static com.mongodb.internal.operation.CommandOperationHelper.CommandCreator;
import static com.mongodb.internal.operation.DocumentHelper.putIfNotNull;
import static com.mongodb.internal.operation.DocumentHelper.putIfNotZero;
import static com.mongodb.internal.operation.DocumentHelper.putIfTrue;
<<<<<<< HEAD
import static com.mongodb.internal.operation.ExplainHelper.asExplainCommand;
import static com.mongodb.internal.operation.OperationHelper.addMaxTimeMSToNonTailableCursor;
import static com.mongodb.internal.operation.ServerVersionHelper.serverIsAtLeastVersionFourDotFour;
=======
import static com.mongodb.internal.operation.OperationHelper.LOGGER;
>>>>>>> 75c00dac
import static com.mongodb.internal.operation.SyncOperationHelper.CommandWriteTransformer;
import static com.mongodb.internal.operation.SyncOperationHelper.executeCommand;
import static com.mongodb.internal.operation.WriteConcernHelper.appendWriteConcernToCommand;
import static com.mongodb.internal.operation.WriteConcernHelper.throwOnWriteConcernError;
import static java.util.Arrays.asList;

/**
 * Operation that runs a Map Reduce against a MongoDB instance.  This operation does not support "inline" results, i.e. the results will
 * be output into the collection represented by the MongoNamespace provided.
 *
 * <p>To run a map reduce operation and receive the results inline (i.e. as a response to running the command) use {@code
 * MapReduceToCollectionOperation}.</p>
 *
 * <p>This class is not part of the public API and may be removed or changed at any time</p>
 */
public class MapReduceToCollectionOperation implements AsyncWriteOperation<MapReduceStatistics>, WriteOperation<MapReduceStatistics> {
    private final TimeoutSettings timeoutSettings;
    private final MongoNamespace namespace;
    private final BsonJavaScript mapFunction;
    private final BsonJavaScript reduceFunction;
    private final String collectionName;
    private final WriteConcern writeConcern;
    private BsonJavaScript finalizeFunction;
    private BsonDocument scope;
    private BsonDocument filter;
    private BsonDocument sort;
    private int limit;
    private boolean jsMode;
    private boolean verbose;
    private String action = "replace";
    private String databaseName;
    private Boolean bypassDocumentValidation;
    private Collation collation;
    private static final List<String> VALID_ACTIONS = asList("replace", "merge", "reduce");

    public MapReduceToCollectionOperation(final TimeoutSettings timeoutSettings, final MongoNamespace namespace,
            final BsonJavaScript mapFunction, final BsonJavaScript reduceFunction, @Nullable final String collectionName,
            @Nullable final WriteConcern writeConcern) {
        this.timeoutSettings = timeoutSettings;
        this.namespace = notNull("namespace", namespace);
        this.mapFunction = notNull("mapFunction", mapFunction);
        this.reduceFunction = notNull("reduceFunction", reduceFunction);
        this.collectionName = notNull("collectionName", collectionName);
        this.writeConcern = writeConcern;
    }

    public MongoNamespace getNamespace() {
        return namespace;
    }

    public BsonJavaScript getMapFunction() {
        return mapFunction;
    }

    public BsonJavaScript getReduceFunction() {
        return reduceFunction;
    }

    public String getCollectionName() {
        return collectionName;
    }

    public WriteConcern getWriteConcern() {
        return writeConcern;
    }

    public BsonJavaScript getFinalizeFunction() {
        return finalizeFunction;
    }

    public MapReduceToCollectionOperation finalizeFunction(final BsonJavaScript finalizeFunction) {
        this.finalizeFunction = finalizeFunction;
        return this;
    }

    public BsonDocument getScope() {
        return scope;
    }

    public MapReduceToCollectionOperation scope(@Nullable final BsonDocument scope) {
        this.scope = scope;
        return this;
    }

    public BsonDocument getFilter() {
        return filter;
    }

    public MapReduceToCollectionOperation filter(@Nullable final BsonDocument filter) {
        this.filter = filter;
        return this;
    }

    public BsonDocument getSort() {
        return sort;
    }

    public MapReduceToCollectionOperation sort(@Nullable final BsonDocument sort) {
        this.sort = sort;
        return this;
    }

    public int getLimit() {
        return limit;
    }

    public MapReduceToCollectionOperation limit(final int limit) {
        this.limit = limit;
        return this;
    }

    public boolean isJsMode() {
        return jsMode;
    }

    public MapReduceToCollectionOperation jsMode(final boolean jsMode) {
        this.jsMode = jsMode;
        return this;
    }

    public boolean isVerbose() {
        return verbose;
    }

    public MapReduceToCollectionOperation verbose(final boolean verbose) {
        this.verbose = verbose;
        return this;
    }

    public String getAction() {
        return action;
    }

    public MapReduceToCollectionOperation action(final String action) {
        notNull("action", action);
        isTrue("action must be one of: \"replace\", \"merge\", \"reduce\"", VALID_ACTIONS.contains(action));
        this.action = action;
        return this;
    }

    @Nullable
    public String getDatabaseName() {
        return databaseName;
    }

    public MapReduceToCollectionOperation databaseName(@Nullable final String databaseName) {
        this.databaseName = databaseName;
        return this;
    }

    public Boolean getBypassDocumentValidation() {
        return bypassDocumentValidation;
    }

    public MapReduceToCollectionOperation bypassDocumentValidation(@Nullable final Boolean bypassDocumentValidation) {
        this.bypassDocumentValidation = bypassDocumentValidation;
        return this;
    }

    public Collation getCollation() {
        return collation;
    }

    public MapReduceToCollectionOperation collation(@Nullable final Collation collation) {
        this.collation = collation;
        return this;
    }

    @Override
    public TimeoutSettings getTimeoutSettings() {
        return timeoutSettings;
    }

    @Override
    public MapReduceStatistics execute(final WriteBinding binding) {
        return executeCommand(binding, namespace.getDatabaseName(), getCommandCreator(), transformer());
    }

    @Override
    public void executeAsync(final AsyncWriteBinding binding, final SingleResultCallback<MapReduceStatistics> callback) {
        executeCommandAsync(binding, namespace.getDatabaseName(), getCommandCreator(), transformerAsync(), callback);
    }

    /**
     * Gets an operation whose execution explains this operation.
     *
     * @param explainVerbosity the explain verbosity
     * @return a read operation that when executed will explain this operation
     */
    public ReadOperation<BsonDocument> asExplainableOperation(final ExplainVerbosity explainVerbosity) {
        return createExplainableOperation(explainVerbosity);
    }

    /**
     * Gets an operation whose execution explains this operation.
     *
     * @param explainVerbosity the explain verbosity
     * @return a read operation that when executed will explain this operation
     */
    public AsyncReadOperation<BsonDocument> asExplainableOperationAsync(final ExplainVerbosity explainVerbosity) {
        return createExplainableOperation(explainVerbosity);
    }

    private CommandReadOperation<BsonDocument> createExplainableOperation(final ExplainVerbosity explainVerbosity) {
        return new CommandReadOperation<>(timeoutSettings, getNamespace().getDatabaseName(),
                (operationContext, serverDescription, connectionDescription) ->
                        asExplainCommand(getCommandCreator().create(operationContext, serverDescription, connectionDescription),
                                explainVerbosity), new BsonDocumentCodec());
    }

    private CommandWriteTransformer<BsonDocument, MapReduceStatistics> transformer() {
        return (result, connection) -> {
            throwOnWriteConcernError(result, connection.getDescription().getServerAddress(),
                    connection.getDescription().getMaxWireVersion());
            return MapReduceHelper.createStatistics(result);
        };
    }

    private CommandWriteTransformerAsync<BsonDocument, MapReduceStatistics> transformerAsync() {
        return (result, connection) -> {
            throwOnWriteConcernError(result, connection.getDescription().getServerAddress(),
                    connection.getDescription().getMaxWireVersion());
            return MapReduceHelper.createStatistics(result);
        };
    }

<<<<<<< HEAD
    private CommandCreator getCommandCreator() {
        return (operationContext, serverDescription, connectionDescription) -> {
            BsonDocument outputDocument = new BsonDocument(getAction(), new BsonString(getCollectionName()));
            if (!serverIsAtLeastVersionFourDotFour(connectionDescription)) {
                putIfTrue(outputDocument, "sharded", isSharded());
                putIfTrue(outputDocument, "nonAtomic", isNonAtomic());
            }
            if (getDatabaseName() != null) {
                outputDocument.put("db", new BsonString(getDatabaseName()));
            }
            BsonDocument commandDocument = new BsonDocument("mapreduce", new BsonString(namespace.getCollectionName()))
                    .append("map", getMapFunction())
                    .append("reduce", getReduceFunction())
                    .append("out", outputDocument);

            putIfNotNull(commandDocument, "query", getFilter());
            putIfNotNull(commandDocument, "sort", getSort());
            putIfNotNull(commandDocument, "finalize", getFinalizeFunction());
            putIfNotNull(commandDocument, "scope", getScope());
            putIfTrue(commandDocument, "verbose", isVerbose());
            putIfNotZero(commandDocument, "limit", getLimit());
            addMaxTimeMSToNonTailableCursor(commandDocument, operationContext);
            putIfTrue(commandDocument, "jsMode", isJsMode());
            if (bypassDocumentValidation != null) {
                commandDocument.put("bypassDocumentValidation", BsonBoolean.valueOf(bypassDocumentValidation));
            }
=======
    private BsonDocument getCommand(@Nullable final ConnectionDescription description) {
        BsonDocument outputDocument = new BsonDocument(getAction(), new BsonString(getCollectionName()));
        if (getDatabaseName() != null) {
            outputDocument.put("db", new BsonString(getDatabaseName()));
        }
        BsonDocument commandDocument = new BsonDocument("mapreduce", new BsonString(namespace.getCollectionName()))
                                           .append("map", getMapFunction())
                                           .append("reduce", getReduceFunction())
                                           .append("out", outputDocument);

        putIfNotNull(commandDocument, "query", getFilter());
        putIfNotNull(commandDocument, "sort", getSort());
        putIfNotNull(commandDocument, "finalize", getFinalizeFunction());
        putIfNotNull(commandDocument, "scope", getScope());
        putIfTrue(commandDocument, "verbose", isVerbose());
        putIfNotZero(commandDocument, "limit", getLimit());
        putIfNotZero(commandDocument, "maxTimeMS", getMaxTime(MILLISECONDS));
        putIfTrue(commandDocument, "jsMode", isJsMode());
        if (bypassDocumentValidation != null && description != null) {
            commandDocument.put("bypassDocumentValidation", BsonBoolean.valueOf(bypassDocumentValidation));
        }
        if (description != null) {
>>>>>>> 75c00dac
            appendWriteConcernToCommand(writeConcern, commandDocument);
            if (collation != null) {
                commandDocument.put("collation", collation.asDocument());
            }
            return commandDocument;
        };
    }

}<|MERGE_RESOLUTION|>--- conflicted
+++ resolved
@@ -41,13 +41,8 @@
 import static com.mongodb.internal.operation.DocumentHelper.putIfNotNull;
 import static com.mongodb.internal.operation.DocumentHelper.putIfNotZero;
 import static com.mongodb.internal.operation.DocumentHelper.putIfTrue;
-<<<<<<< HEAD
 import static com.mongodb.internal.operation.ExplainHelper.asExplainCommand;
 import static com.mongodb.internal.operation.OperationHelper.addMaxTimeMSToNonTailableCursor;
-import static com.mongodb.internal.operation.ServerVersionHelper.serverIsAtLeastVersionFourDotFour;
-=======
-import static com.mongodb.internal.operation.OperationHelper.LOGGER;
->>>>>>> 75c00dac
 import static com.mongodb.internal.operation.SyncOperationHelper.CommandWriteTransformer;
 import static com.mongodb.internal.operation.SyncOperationHelper.executeCommand;
 import static com.mongodb.internal.operation.WriteConcernHelper.appendWriteConcernToCommand;
@@ -274,14 +269,10 @@
         };
     }
 
-<<<<<<< HEAD
+
     private CommandCreator getCommandCreator() {
         return (operationContext, serverDescription, connectionDescription) -> {
             BsonDocument outputDocument = new BsonDocument(getAction(), new BsonString(getCollectionName()));
-            if (!serverIsAtLeastVersionFourDotFour(connectionDescription)) {
-                putIfTrue(outputDocument, "sharded", isSharded());
-                putIfTrue(outputDocument, "nonAtomic", isNonAtomic());
-            }
             if (getDatabaseName() != null) {
                 outputDocument.put("db", new BsonString(getDatabaseName()));
             }
@@ -301,30 +292,6 @@
             if (bypassDocumentValidation != null) {
                 commandDocument.put("bypassDocumentValidation", BsonBoolean.valueOf(bypassDocumentValidation));
             }
-=======
-    private BsonDocument getCommand(@Nullable final ConnectionDescription description) {
-        BsonDocument outputDocument = new BsonDocument(getAction(), new BsonString(getCollectionName()));
-        if (getDatabaseName() != null) {
-            outputDocument.put("db", new BsonString(getDatabaseName()));
-        }
-        BsonDocument commandDocument = new BsonDocument("mapreduce", new BsonString(namespace.getCollectionName()))
-                                           .append("map", getMapFunction())
-                                           .append("reduce", getReduceFunction())
-                                           .append("out", outputDocument);
-
-        putIfNotNull(commandDocument, "query", getFilter());
-        putIfNotNull(commandDocument, "sort", getSort());
-        putIfNotNull(commandDocument, "finalize", getFinalizeFunction());
-        putIfNotNull(commandDocument, "scope", getScope());
-        putIfTrue(commandDocument, "verbose", isVerbose());
-        putIfNotZero(commandDocument, "limit", getLimit());
-        putIfNotZero(commandDocument, "maxTimeMS", getMaxTime(MILLISECONDS));
-        putIfTrue(commandDocument, "jsMode", isJsMode());
-        if (bypassDocumentValidation != null && description != null) {
-            commandDocument.put("bypassDocumentValidation", BsonBoolean.valueOf(bypassDocumentValidation));
-        }
-        if (description != null) {
->>>>>>> 75c00dac
             appendWriteConcernToCommand(writeConcern, commandDocument);
             if (collation != null) {
                 commandDocument.put("collation", collation.asDocument());
