/*
 * Copyright 2008-present MongoDB, Inc.
 *
 * Licensed under the Apache License, Version 2.0 (the "License");
 * you may not use this file except in compliance with the License.
 * You may obtain a copy of the License at
 *
 *   http://www.apache.org/licenses/LICENSE-2.0
 *
 * Unless required by applicable law or agreed to in writing, software
 * distributed under the License is distributed on an "AS IS" BASIS,
 * WITHOUT WARRANTIES OR CONDITIONS OF ANY KIND, either express or implied.
 * See the License for the specific language governing permissions and
 * limitations under the License.
 */

package com.mongodb.internal.operation;

<<<<<<< HEAD
import com.mongodb.connection.ConnectionDescription;
import com.mongodb.internal.TimeoutSettings;
=======

>>>>>>> 540c6126
import com.mongodb.internal.async.AsyncBatchCursor;
import com.mongodb.internal.async.SingleResultCallback;
import com.mongodb.internal.binding.AsyncReadBinding;
import com.mongodb.internal.binding.ReadBinding;
import com.mongodb.lang.Nullable;
import org.bson.BsonDocument;
import org.bson.BsonInt32;
import org.bson.BsonValue;
import org.bson.codecs.Decoder;

import static com.mongodb.assertions.Assertions.notNull;
import static com.mongodb.internal.async.ErrorHandlingResultCallback.errorHandlingCallback;
import static com.mongodb.internal.operation.AsyncOperationHelper.asyncSingleBatchCursorTransformer;
import static com.mongodb.internal.operation.AsyncOperationHelper.executeRetryableReadAsync;
import static com.mongodb.internal.operation.CommandOperationHelper.CommandCreator;
import static com.mongodb.internal.operation.DocumentHelper.putIfNotNull;
import static com.mongodb.internal.operation.DocumentHelper.putIfNotZero;
import static com.mongodb.internal.operation.OperationHelper.LOGGER;
import static com.mongodb.internal.operation.SyncOperationHelper.executeRetryableRead;
import static com.mongodb.internal.operation.SyncOperationHelper.singleBatchCursorTransformer;


/**
 * An operation that provides a cursor allowing iteration through the metadata of all the databases for a MongoClient.
 *
 * <p>This class is not part of the public API and may be removed or changed at any time</p>
 */
public class ListDatabasesOperation<T> implements AsyncReadOperation<AsyncBatchCursor<T>>, ReadOperation<BatchCursor<T>> {
<<<<<<< HEAD
    private final TimeoutSettings timeoutSettings;
=======

    private static final String DATABASES = "databases";

>>>>>>> 540c6126
    private final Decoder<T> decoder;
    private boolean retryReads;
    private BsonDocument filter;
    private Boolean nameOnly;
    private Boolean authorizedDatabasesOnly;
    private BsonValue comment;

    public ListDatabasesOperation(final TimeoutSettings timeoutSettings, final Decoder<T> decoder) {
        this.timeoutSettings = timeoutSettings;
        this.decoder = notNull("decoder", decoder);
    }

    public ListDatabasesOperation<T> filter(@Nullable final BsonDocument filter) {
        this.filter = filter;
        return this;
    }

    public BsonDocument getFilter() {
        return filter;
    }

    public ListDatabasesOperation<T> nameOnly(final Boolean nameOnly) {
        this.nameOnly = nameOnly;
        return this;
    }

    public ListDatabasesOperation<T> authorizedDatabasesOnly(final Boolean authorizedDatabasesOnly) {
        this.authorizedDatabasesOnly = authorizedDatabasesOnly;
        return this;
    }

    public ListDatabasesOperation<T> retryReads(final boolean retryReads) {
        this.retryReads = retryReads;
        return this;
    }

    public boolean getRetryReads() {
        return retryReads;
    }

    public Boolean getNameOnly() {
        return nameOnly;
    }

    public Boolean getAuthorizedDatabasesOnly() {
        return authorizedDatabasesOnly;
    }

    @Nullable
    public BsonValue getComment() {
        return comment;
    }

    public ListDatabasesOperation<T> comment(@Nullable final BsonValue comment) {
        this.comment = comment;
        return this;
    }

    @Override
    public TimeoutSettings getTimeoutSettings() {
        return timeoutSettings;
    }

    @Override
    public BatchCursor<T> execute(final ReadBinding binding) {
        return executeRetryableRead(binding, "admin", getCommandCreator(),
<<<<<<< HEAD
                                    CommandResultDocumentCodec.create(decoder, "databases"), transformer(), retryReads);
=======
                CommandResultDocumentCodec.create(decoder, DATABASES),
                singleBatchCursorTransformer(DATABASES), retryReads);
>>>>>>> 540c6126
    }

    @Override
    public void executeAsync(final AsyncReadBinding binding, final SingleResultCallback<AsyncBatchCursor<T>> callback) {
        executeRetryableReadAsync(binding, "admin", getCommandCreator(),
<<<<<<< HEAD
                                  CommandResultDocumentCodec.create(decoder, "databases"), asyncTransformer(),
                                  retryReads, errorHandlingCallback(callback, LOGGER));
    }

    private CommandReadTransformer<BsonDocument, BatchCursor<T>> transformer() {
        return (result, source, connection) -> new QueryBatchCursor<>(createQueryResult(result, connection.getDescription()), 0, 0, decoder, comment, source);
    }

    private CommandReadTransformerAsync<BsonDocument, AsyncBatchCursor<T>> asyncTransformer() {
        return (result, source, connection) -> new AsyncQueryBatchCursor<>(createQueryResult(result, connection.getDescription()), 0, 0, 0, decoder,
                comment, source, connection, result);
    }

    private QueryResult<T> createQueryResult(final BsonDocument result, final ConnectionDescription description) {
        return new QueryResult<>(null, BsonDocumentWrapperHelper.toList(result, "databases"), 0,
                description.getServerAddress());
=======
                CommandResultDocumentCodec.create(decoder, DATABASES),
                asyncSingleBatchCursorTransformer(DATABASES), retryReads,
                errorHandlingCallback(callback, LOGGER));
>>>>>>> 540c6126
    }

    private CommandCreator getCommandCreator() {
        return (operationContext, serverDescription, connectionDescription) -> {
            BsonDocument command = new BsonDocument("listDatabases", new BsonInt32(1));
            putIfNotNull(command, "filter", filter);
            putIfNotNull(command, "nameOnly", nameOnly);
            putIfNotNull(command, "authorizedDatabases", authorizedDatabasesOnly);
            putIfNotZero(command, "maxTimeMS", operationContext.getTimeoutContext().getMaxTimeMS());
            putIfNotNull(command, "comment", comment);
            return command;
        };
    }
}<|MERGE_RESOLUTION|>--- conflicted
+++ resolved
@@ -16,12 +16,7 @@
 
 package com.mongodb.internal.operation;
 
-<<<<<<< HEAD
-import com.mongodb.connection.ConnectionDescription;
 import com.mongodb.internal.TimeoutSettings;
-=======
-
->>>>>>> 540c6126
 import com.mongodb.internal.async.AsyncBatchCursor;
 import com.mongodb.internal.async.SingleResultCallback;
 import com.mongodb.internal.binding.AsyncReadBinding;
@@ -50,13 +45,8 @@
  * <p>This class is not part of the public API and may be removed or changed at any time</p>
  */
 public class ListDatabasesOperation<T> implements AsyncReadOperation<AsyncBatchCursor<T>>, ReadOperation<BatchCursor<T>> {
-<<<<<<< HEAD
     private final TimeoutSettings timeoutSettings;
-=======
-
     private static final String DATABASES = "databases";
-
->>>>>>> 540c6126
     private final Decoder<T> decoder;
     private boolean retryReads;
     private BsonDocument filter;
@@ -122,40 +112,14 @@
 
     @Override
     public BatchCursor<T> execute(final ReadBinding binding) {
-        return executeRetryableRead(binding, "admin", getCommandCreator(),
-<<<<<<< HEAD
-                                    CommandResultDocumentCodec.create(decoder, "databases"), transformer(), retryReads);
-=======
-                CommandResultDocumentCodec.create(decoder, DATABASES),
+        return executeRetryableRead(binding, "admin", getCommandCreator(), CommandResultDocumentCodec.create(decoder, DATABASES),
                 singleBatchCursorTransformer(DATABASES), retryReads);
->>>>>>> 540c6126
     }
 
     @Override
     public void executeAsync(final AsyncReadBinding binding, final SingleResultCallback<AsyncBatchCursor<T>> callback) {
-        executeRetryableReadAsync(binding, "admin", getCommandCreator(),
-<<<<<<< HEAD
-                                  CommandResultDocumentCodec.create(decoder, "databases"), asyncTransformer(),
-                                  retryReads, errorHandlingCallback(callback, LOGGER));
-    }
-
-    private CommandReadTransformer<BsonDocument, BatchCursor<T>> transformer() {
-        return (result, source, connection) -> new QueryBatchCursor<>(createQueryResult(result, connection.getDescription()), 0, 0, decoder, comment, source);
-    }
-
-    private CommandReadTransformerAsync<BsonDocument, AsyncBatchCursor<T>> asyncTransformer() {
-        return (result, source, connection) -> new AsyncQueryBatchCursor<>(createQueryResult(result, connection.getDescription()), 0, 0, 0, decoder,
-                comment, source, connection, result);
-    }
-
-    private QueryResult<T> createQueryResult(final BsonDocument result, final ConnectionDescription description) {
-        return new QueryResult<>(null, BsonDocumentWrapperHelper.toList(result, "databases"), 0,
-                description.getServerAddress());
-=======
-                CommandResultDocumentCodec.create(decoder, DATABASES),
-                asyncSingleBatchCursorTransformer(DATABASES), retryReads,
-                errorHandlingCallback(callback, LOGGER));
->>>>>>> 540c6126
+        executeRetryableReadAsync(binding, "admin", getCommandCreator(), CommandResultDocumentCodec.create(decoder, DATABASES),
+                asyncSingleBatchCursorTransformer(DATABASES), retryReads, errorHandlingCallback(callback, LOGGER));
     }
 
     private CommandCreator getCommandCreator() {
