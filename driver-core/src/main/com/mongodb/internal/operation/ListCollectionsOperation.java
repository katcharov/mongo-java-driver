--- conflicted
+++ resolved
@@ -18,12 +18,9 @@
 
 import com.mongodb.MongoCommandException;
 import com.mongodb.MongoNamespace;
-<<<<<<< HEAD
 import com.mongodb.client.cursor.TimeoutMode;
 import com.mongodb.internal.TimeoutSettings;
-=======
 import com.mongodb.internal.VisibleForTesting;
->>>>>>> 89512cd9
 import com.mongodb.internal.async.AsyncBatchCursor;
 import com.mongodb.internal.async.SingleResultCallback;
 import com.mongodb.internal.async.function.AsyncCallbackSupplier;
@@ -216,20 +213,16 @@
         asyncRead.get(errorHandlingCallback(callback, LOGGER));
     }
 
-    private MongoNamespace createNamespace() {
-        return new MongoNamespace(databaseName, "$cmd.listCollections");
-    }
-
     private CommandReadTransformer<BsonDocument, BatchCursor<T>> transformer() {
         return (result, source, connection) ->
                 cursorDocumentToBatchCursor(timeoutMode, result, batchSize, decoder, comment, source, connection);
     }
 
-<<<<<<< HEAD
     private CommandReadTransformerAsync<BsonDocument, AsyncBatchCursor<T>> asyncTransformer() {
         return (result, source, connection) ->
                 cursorDocumentToAsyncBatchCursor(timeoutMode, result, batchSize, decoder, comment, source, connection);
     }
+
 
     private CommandCreator getCommandCreator() {
         return (operationContext, serverDescription, connectionDescription) -> {
@@ -237,31 +230,11 @@
                     .append("cursor", getCursorDocumentFromBatchSize(batchSize == 0 ? null : batchSize));
             putIfNotNull(commandDocument, "filter", filter);
             putIfTrue(commandDocument, "nameOnly", nameOnly);
+            putIfTrue(commandDocument, "authorizedCollections", authorizedCollections);
             addMaxTimeMSToNonTailableCursor(commandDocument, timeoutMode, operationContext);
             putIfNotNull(commandDocument, "comment", comment);
             return commandDocument;
         };
-=======
-    private CommandOperationHelper.CommandCreator getCommandCreator() {
-        return (serverDescription, connectionDescription) -> getCommand();
-    }
-
-    private BsonDocument getCommand() {
-        BsonDocument command = new BsonDocument("listCollections", new BsonInt32(1))
-                .append("cursor", getCursorDocumentFromBatchSize(batchSize == 0 ? null : batchSize));
-        if (filter != null) {
-            command.append("filter", filter);
-        }
-        if (nameOnly) {
-            command.append("nameOnly", BsonBoolean.TRUE);
-        }
-        putIfTrue(command, "authorizedCollections", authorizedCollections);
-        if (maxTimeMS > 0) {
-            command.put("maxTimeMS", new BsonInt64(maxTimeMS));
-        }
-        putIfNotNull(command, "comment", comment);
-        return command;
->>>>>>> 89512cd9
     }
 
     private Codec<BsonDocument> createCommandDecoder() {
