--- conflicted
+++ resolved
@@ -20,11 +20,7 @@
 import com.mongodb.client.model.Collation;
 import com.mongodb.client.model.changestream.FullDocument;
 import com.mongodb.client.model.changestream.FullDocumentBeforeChange;
-<<<<<<< HEAD
 import com.mongodb.internal.TimeoutSettings;
-import com.mongodb.internal.async.AsyncAggregateResponseBatchCursor;
-=======
->>>>>>> 540c6126
 import com.mongodb.internal.async.AsyncBatchCursor;
 import com.mongodb.internal.async.SingleResultCallback;
 import com.mongodb.internal.binding.AsyncReadBinding;
@@ -173,14 +169,11 @@
         return this;
     }
 
-<<<<<<< HEAD
     @Override
     public TimeoutSettings getTimeoutSettings() {
         return wrapped.getTimeoutSettings();
     }
 
-=======
->>>>>>> 540c6126
     @Override
     public BatchCursor<T> execute(final ReadBinding binding) {
         CommandBatchCursor<RawBsonDocument> cursor = (CommandBatchCursor<RawBsonDocument>) wrapped.execute(binding);
