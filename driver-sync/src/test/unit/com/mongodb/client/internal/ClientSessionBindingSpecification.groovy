/*
 * Copyright 2008-present MongoDB, Inc.
 *
 * Licensed under the Apache License, Version 2.0 (the "License");
 * you may not use this file except in compliance with the License.
 * You may obtain a copy of the License at
 *
 *   http://www.apache.org/licenses/LICENSE-2.0
 *
 * Unless required by applicable law or agreed to in writing, software
 * distributed under the License is distributed on an "AS IS" BASIS,
 * WITHOUT WARRANTIES OR CONDITIONS OF ANY KIND, either express or implied.
 * See the License for the specific language governing permissions and
 * limitations under the License.
 */

package com.mongodb.client.internal

import com.mongodb.ReadConcern
import com.mongodb.ReadPreference
import com.mongodb.client.ClientSession
<<<<<<< HEAD
import com.mongodb.connection.ClusterConnectionMode
import com.mongodb.connection.ClusterDescription
import com.mongodb.connection.ClusterType
=======
import com.mongodb.internal.IgnorableRequestContext
>>>>>>> c7346bac
import com.mongodb.internal.binding.ClusterBinding
import com.mongodb.internal.binding.ConnectionSource
import com.mongodb.internal.binding.ReadWriteBinding
import com.mongodb.internal.connection.Cluster
import com.mongodb.internal.session.ClientSessionContext
import spock.lang.Specification

import static com.mongodb.ClusterFixture.OPERATION_CONTEXT

class ClientSessionBindingSpecification extends Specification {
    def 'should return the session context from the binding'() {
        given:
        def session = Stub(ClientSession)
        def wrappedBinding = Stub(ClusterBinding) {
            getOperationContext() >> OPERATION_CONTEXT
        }
        def binding = new ClientSessionBinding(session, false, wrappedBinding)

        when:
        def context = binding.getOperationContext().getSessionContext()

        then:
        (context as ClientSessionContext).getClientSession() == session
    }

    def 'should return the session context from the connection source'() {
        given:
        def session = Stub(ClientSession)
<<<<<<< HEAD
        def wrappedBinding = Mock(ClusterBinding) {
            getCluster() >> {
                Mock(Cluster) {
                    getDescription() >> {
                        new ClusterDescription(ClusterConnectionMode.SINGLE, ClusterType.STANDALONE, [])
                    }
                }
            }
            getOperationContext() >> OPERATION_CONTEXT
        }
=======
        def wrappedBinding = Mock(ClusterBinding)
>>>>>>> c7346bac
        def binding = new ClientSessionBinding(session, false, wrappedBinding)

        when:
        def readConnectionSource = binding.getReadConnectionSource()
        def context = readConnectionSource.getOperationContext().getSessionContext()

        then:
        (context as ClientSessionContext).getClientSession() == session
        1 * wrappedBinding.getReadConnectionSource() >> {
            Stub(ConnectionSource)
        }

        when:
        def writeConnectionSource = binding.getWriteConnectionSource()
        context = writeConnectionSource.getOperationContext().getSessionContext()

        then:
        (context as ClientSessionContext).getClientSession() == session
        1 * wrappedBinding.getWriteConnectionSource() >> {
            Stub(ConnectionSource)
        }
    }

    def 'should close client session when binding reference count drops to zero if it is owned by the binding'() {
        given:
        def session = Mock(ClientSession)
        def wrappedBinding = createStubBinding()
        def binding = new ClientSessionBinding(session, true, wrappedBinding)
        binding.retain()

        when:
        binding.release()

        then:
        0 * session.close()

        when:
        binding.release()

        then:
        1 * session.close()
    }

    def 'should close client session when binding reference count drops to zero due to connection source if it is owned by the binding'() {
        given:
        def session = Mock(ClientSession)
        def wrappedBinding = createStubBinding()
        def binding = new ClientSessionBinding(session, true, wrappedBinding)
        def readConnectionSource = binding.getReadConnectionSource()
        def writeConnectionSource = binding.getWriteConnectionSource()

        when:
        binding.release()

        then:
        0 * session.close()

        when:
        writeConnectionSource.release()

        then:
        0 * session.close()

        when:
        readConnectionSource.release()

        then:
        1 * session.close()
    }

    def 'should not close client session when binding reference count drops to zero if it is not owned by the binding'() {
        given:
        def session = Mock(ClientSession)
        def wrappedBinding = createStubBinding()
        def binding = new ClientSessionBinding(session, false, wrappedBinding)
        binding.retain()

        when:
        binding.release()

        then:
        0 * session.close()

        when:
        binding.release()

        then:
        0 * session.close()
    }

    def 'owned session is implicit'() {
        given:
        def session = Mock(ClientSession)
        def wrappedBinding = createStubBinding()

        when:
        def binding = new ClientSessionBinding(session, ownsSession, wrappedBinding)

        then:
        binding.getOperationContext().getSessionContext().isImplicitSession() == ownsSession

        where:
        ownsSession << [true, false]
    }

    private ReadWriteBinding createStubBinding() {
        def cluster = Stub(Cluster)
        new ClusterBinding(cluster, ReadPreference.primary(), ReadConcern.DEFAULT, OPERATION_CONTEXT)
    }
}<|MERGE_RESOLUTION|>--- conflicted
+++ resolved
@@ -19,13 +19,6 @@
 import com.mongodb.ReadConcern
 import com.mongodb.ReadPreference
 import com.mongodb.client.ClientSession
-<<<<<<< HEAD
-import com.mongodb.connection.ClusterConnectionMode
-import com.mongodb.connection.ClusterDescription
-import com.mongodb.connection.ClusterType
-=======
-import com.mongodb.internal.IgnorableRequestContext
->>>>>>> c7346bac
 import com.mongodb.internal.binding.ClusterBinding
 import com.mongodb.internal.binding.ConnectionSource
 import com.mongodb.internal.binding.ReadWriteBinding
@@ -54,20 +47,9 @@
     def 'should return the session context from the connection source'() {
         given:
         def session = Stub(ClientSession)
-<<<<<<< HEAD
         def wrappedBinding = Mock(ClusterBinding) {
-            getCluster() >> {
-                Mock(Cluster) {
-                    getDescription() >> {
-                        new ClusterDescription(ClusterConnectionMode.SINGLE, ClusterType.STANDALONE, [])
-                    }
-                }
-            }
             getOperationContext() >> OPERATION_CONTEXT
         }
-=======
-        def wrappedBinding = Mock(ClusterBinding)
->>>>>>> c7346bac
         def binding = new ClientSessionBinding(session, false, wrappedBinding)
 
         when:
